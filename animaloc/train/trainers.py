__copyright__ = \
    """
    Copyright (C) 2024 University of Liège, Gembloux Agro-Bio Tech, Forest Is Life
    All rights reserved.

    This source code is under the MIT License.

    Please contact the author Alexandre Delplanque (alexandre.delplanque@uliege.be) for any questions.

<<<<<<< HEAD
    Last modification: March 18, 2024
=======
    Last modification: November 30, 2023
>>>>>>> d6b3ffba
    """
__author__ = "Alexandre Delplanque"
__license__ = "MIT License"
__version__ = "0.2.1"


import torch
import math
import sys
import os
import wandb
import matplotlib

import matplotlib.pyplot as plt
matplotlib.use('Agg')
from torchvision.transforms import ToPILImage

from typing import List, Optional, Union, Callable, Any

from ..utils.torchvision_utils import SmoothedValue, reduce_dict
from ..utils.logger import CustomLogger
from ..eval.evaluators import Evaluator
from ..data.transforms import UnNormalize
from .adaloss import Adaloss

from ..utils.registry import Registry

TRAINERS = Registry('trainers', module_key='animaloc.train.trainers')

__all__ = ['TRAINERS', *TRAINERS.registry_names]

@TRAINERS.register()
class Trainer:
    ''' Base class for training a model '''

    def __init__(
        self, 
        model: torch.nn.Module, 
        train_dataloader: torch.utils.data.DataLoader, 
        optimizer: torch.optim.Optimizer, 
        num_epochs: int, 
        lr_milestones: Optional[List[int]] = None,  
        auto_lr: Union[bool, dict] = False,
        adaloss: Optional[str] = None,
        val_dataloader: Optional[torch.utils.data.DataLoader] = None,
        evaluator: Optional[Evaluator] = None,
        vizual_fn: Optional[Callable] = None,
        work_dir: Optional[str] = None, 
        device_name: str = 'cuda', 
        print_freq: int = 50,
        valid_freq: int = 1,
        csv_logger: bool = False
        ) -> None:
        '''
        Args:
            model (torch.nn.Module): CNN model to train, that takes as 
                inputs image and target and returns a dict loss for training, and both output
                and dict loss for evaluation.
            train_dataloader (torch.utils.data.DataLoader): a pytorch's DataLoader used for 
                model training that combines a dataset and a sampler, and provides an iterable 
                over the given dataset. 
                see https://pytorch.org/docs/stable/data.html#torch.utils.data.DataLoader
            optimizer (torch.optim.Optimizer): a pytorch's optimization algorithm.
                see https://pytorch.org/docs/stable/optim.html
            num_epochs (int): number of epochs for training the model
            lr_milestones (list, optional): learning rate (lr) milestones representing a list
                of epoch indices (must be increasing) to build a lr scheduler that decays 
                the learning rate of each parameter group by 0.1 once the number of epoch 
                reaches one of the milestones. 
                Defaults to None.
            auto_lr (bool, optional): set to True to use the Pytorch's ReduceLROnPlateau scheduler
                with default parameters values. If specified, cancels the use of LR milestones 
                (i.e. MultiStepLR). If a dict is specified, it must contain some of the scheduler's 
                parameters with the parameter name as key, and the associated value.
                Defaults to False.
            adaloss (str, optional): specify the name of a dataset's end-transform parameter to be
                updated during training. This use "Adaloss", an objective function that adapts itself
                during the training by updating a parameter based on the training statistics (see
                https://arxiv.org/abs/1908.01070).
                Note that the dataset must contain an "update_end_transform()" method and the parameter
                chosen must be stored in a "end_params" attribute.
                Defaults to None.
            val_dataloader (torch.utils.data.DataLoader, optional): a pytorch's DataLoader used for 
                model validation that combines a dataset and a sampler, and provides an iterable 
                over the given dataset. 
                Defaults to None.
            evaluator (Evaluator, optional): if specified, used for evaluation.
                Override the default evaluator.
                Defaults to None.
            vizual_fn (callable, optional): a model specific function that will be use for plotting
                samples in Weights & Biases during validation. It must take 'image', 'target', and 
                'output' as arguments and return a matplotlib figure. Defaults to None.
            work_dir (str, optional): directory where checkpoints and logs will be saved. If None
                is given, results and logs files will be saved in current working directory.
                Defaults to None.
            device (str): the device name on which tensors will be allocated ('cpu' or 'cuda'). 
                Defaults to 'cuda'.
            print_freq (int, optional): define the frequency at which the logs will be
                printed and/or recorded. 
                Defaults to 50.
            valid_freq (int, optional): define the frequency at which the model will be validated.
                Note that first and last epoch are always validated.
                Defaults to 1 (i.e., after each epoch).
            csv_logger (bool, optional): set to True to store logs in a CSV file. Warning, long
                training session might slow down the process.
                Defaults to False.
        '''

        assert isinstance(model, torch.nn.Module), \
            f'model argument must be an instance of nn.Module(), ' \
                f'got \'{type(model)}\''
        
        assert isinstance(train_dataloader, torch.utils.data.DataLoader), \
            f'train_dataloader argument must be an instance of ' \
                f'torch.utils.data.DataLoader(), got \'{type(train_dataloader)}\''
        
        assert isinstance(val_dataloader, (torch.utils.data.DataLoader, type(None))), \
            f'val_dataloader argument must be an instance of ' \
                f'torch.utils.data.DataLoader(), got \'{type(val_dataloader)}\''
        
        assert isinstance(optimizer, torch.optim.Optimizer), \
            f'optimizer argument must be an instance of ' \
                f'torch.optim.Optimizer(), got \'{type(optimizer)}\''
        
        assert isinstance(lr_milestones, (list, type(None))), \
            f'lr_milestones argument must be a list, got \'{type(lr_milestones)}\''
        
        assert isinstance(auto_lr, (bool, dict)), \
            f'auto_lr argument must be a bool or a dict, got \'{type(auto_lr)}\''

        assert isinstance(evaluator, (Evaluator, type(None))), \
            f'evaluator argument must be an instance of Evaluator class, ' \
                f'got \'{type(evaluator)}\''
        
        assert callable(vizual_fn) or isinstance(vizual_fn, type(None)), \
            f'vizual_fn argument must be a callable function, got \'{type(vizual_fn)}\''
        
        assert valid_freq <= num_epochs, \
            'validation frequency must be lower or equal to the number of epochs'
        
        self.device = torch.device(device_name)

        self.model = model.to(self.device)
        self.train_dataloader = train_dataloader
        self.val_dataloader = val_dataloader
        self.optimizer = optimizer
        self.epochs = num_epochs
        
        self.print_freq = print_freq
        self.valid_freq = valid_freq
        self.lr_milestones = lr_milestones
        self.evaluator = evaluator

        self.vizual_fn = vizual_fn

        # auto-learning rate reduction
        self.auto_lr = auto_lr
        self.auto_lr_flag = False
        if auto_lr or isinstance(auto_lr, dict):
            self.auto_lr_flag = True
        
        # adaloss
        self.adaloss = adaloss
        if isinstance(adaloss, str):
            assert 'end_params' in dir(self.train_dataloader.dataset), \
                'end_params attribute is missing from the training dataset'
            assert 'update_end_transforms' in dir(self.train_dataloader.dataset), \
                'update_end_transforms method is missing from the training dataset'
            assert adaloss in self.train_dataloader.dataset.end_params.keys(), \
                'Adaloss specified parameter is missing from the training dataset ' \
                    'end-transforms parameters'
            
            self.adaparam = adaloss
            self.adaloss = Adaloss(
                train_dataloader.dataset.end_params[adaloss], w=3, delta_max=1)

        # working directory
        self.work_dir = work_dir
        if self.work_dir is None:
            self.work_dir = os.getcwd()

        # loggers
        self.csv_logger = csv_logger
        self.train_logger = CustomLogger(delimiter=' ', filename='training', work_dir=self.work_dir, csv=self.csv_logger)
        self.val_logger = CustomLogger(delimiter=' ', filename='validation', work_dir=self.work_dir, csv=self.csv_logger)
    
    def prepare_data(self, images, targets) -> tuple:
        ''' Method to prepare the data before feeding to the model. 
        Can be override by subclass to create a custom Trainer.

        Args:
            images,
            targets
        
        Returns:
            tuple
        '''

        images = images.to(self.device)

        if isinstance(targets, (list, tuple)):
            targets = [tar.to(self.device) for tar in targets]
        else:
            targets = targets.to(self.device)

        return images, targets

    def start(
        self, 
        warmup_iters: Optional[int] = None, 
        checkpoints: str = 'best',
        select: str = 'min',
        validate_on: str = 'all',
        wandb_flag: bool = False
        ) -> torch.nn.Module:
        ''' Start training from epoch 1 
        
        Args:
            warmup_iters (int, optional): number of iterations to warm up the
                training, i.e. gradually increase the learning rate to reach its
                initial specified value.
            checkpoints (str, optional): mode for saving the checkpoints. Possible 
                values are:
                    - 'best' (default), to save the best checkpoint (based on validation
                        output),
                    - 'all', to save all the checkpoints.
                If no validation, all checkpoints are saved.
                Defaults to 'best'.
            select (str, optional): best epoch selection mode, used if 'checkpoints' is set
                to best. Possible values are:
                    - 'min' (default), for selecting the epoch that yields to a minimum validation value,
                    - 'max', for selecting the epoch that yields to a maximum validation value. 
                Defaults to 'min'.
            validate_on (str, optional): metrics/loss used for validation (i.e. best model and auto-lr).
                For validation with losses, possible values are the names returned by the model, or 'all'
                for using the sum of all losses (default). Possible values for evaluator are: 'recall', 
                'precision', 'f1_score', 'mse', 'mae', 'rmse', 'accuracy' or 'mAP'. 
                Defauts to 'all'
            wandb_flag (bool, optional): set to True to log on Weight & Biases. Defaults to False.
        
        Returns:
            torch.nn.Module:
                trained model
        '''

        assert checkpoints in ['best', 'all']
        assert select in ['min', 'max']

        lr_scheduler = self._lr_scheduler()
        val_flag = False

        if select =='min': 
            self.best_val = float('inf')
        elif select =='max': 
            self.best_val = 0
        
        if wandb_flag:
            wandb.log({'lr': self.optimizer.param_groups[0]["lr"]})

        for epoch in range(1,self.epochs + 1):

            # training
            train_output = self._train(epoch, warmup_iters, wandb_flag)
            if wandb_flag:
                wandb.log({'train_loss': train_output, 'epoch': epoch})
                wandb.log({'lr': self.optimizer.param_groups[0]["lr"]})

            # validation
            if epoch % self.valid_freq == 0 or epoch in [1, self.epochs]:

                if self.evaluator is not None:
                    val_flag = True
                    viz = False
                    if wandb_flag: viz = True
                    self._prepare_evaluator('validation', epoch)
                    val_output = self.evaluator.evaluate(returns=validate_on, viz=viz)
                    print(f'{self.evaluator.header} {validate_on}: {val_output:.4f}')

                    if wandb_flag:
                        wandb.log({validate_on: val_output, 'epoch': epoch})

                elif self.val_dataloader is not None:
                    val_flag = True
                    val_output = self.evaluate(epoch, wandb_flag=wandb_flag, returns=validate_on)
                    if wandb_flag:
                        wandb.log({'val_loss': val_output, 'epoch': epoch})
            
                # save checkpoint(s)
                if val_flag and checkpoints =='best' and self._is_best(val_output, mode = select):
                    print('Best model saved - Epoch {} - Validation value: {:.6f}'.format(epoch, val_output))
                    self._save_checkpoint(epoch, checkpoints)
                elif checkpoints == 'all':
                    self._save_checkpoint(epoch, checkpoints)
            
            self._save_checkpoint(epoch, 'latest')

            # scheduler
            if lr_scheduler is not None:
                if self.auto_lr_flag:
                    lr_scheduler.step(val_output)
                else:
                    lr_scheduler.step()
            
            # adaloss
            if self.adaloss is not None:
                self.adaloss.step()
                self.train_dataloader.dataset.load_end_param(self.adaparam, self.adaloss.param)
                print('Adaloss param: {}'.format(self.train_dataloader.dataset.end_params[self.adaparam]))
                self.train_dataloader.dataset.update_end_transforms()
                self.val_dataloader.dataset.end_params = self.train_dataloader.dataset.end_params
                self.val_dataloader.dataset.update_end_transforms()
        
        if wandb_flag:
            wandb.run.summary['best_validation'] = self.best_val
            wandb.run.finish()
        
        return self.model
    
    def resume(
        self, 
        pth_path: str, 
        checkpoints: str = 'best',
        select: str = 'min',
        validate_on: str = 'recall',
        load_optim: bool = False,
        wandb_flag: bool = False
        ) -> torch.nn.Module:
        ''' Resume training from a pth file 
        
        Args:
            pth_path (str): absolute path to the checkpoint (i.e. pth file)
            checkpoints (str, optional): mode for saving the checkpoints. Possible 
                values are:
                    - 'best' (default), to save the best checkpoint (based on validation
                        output),
                    - 'all', to save all the checkpoints.
                If no validation, all checkpoints are saved.
                Defaults to 'best'.
            select (str, optional): best epoch selection mode, used if 'checkpoints' is set
                to best. Possible values are:
                    - 'min' (default), for selecting the epoch that yields to a minimum validation value,
                    - 'max', for selecting the epoch that yields to a maximum validation value. 
                Defaults to 'min'.
            validate_on (str, optional): metrics used for validation (i.e. best model and auto-lr) when 
                custom evaluator is specified. Possible values are: 'recall', 'precision', 'f1_score', 
                'mse', 'mae', 'rmse' and 'mAP'. 
                Defauts to 'recall'
            load_optim (bool, optional): set to True to load the optimizer's state_dict.
                Defaults to False
            wandb_flag (bool, optional): set to True to log on Weight & Biases. Defaults to False.
        
        Returns:
            torch.nn.Module:
                trained model
        '''

        assert checkpoints in ['best', 'all']
        assert select in ['min', 'max']

        checkpoint = torch.load(pth_path)
        self.model.load_state_dict(checkpoint['model_state_dict'])

        if load_optim is True:
            self.optimizer.load_state_dict(checkpoint['optimizer_state_dict'])

        resume_epoch = checkpoint['epoch']
        self.losses = checkpoint['loss']

        self.best_val = checkpoint['best_val']

        lr_scheduler = self._lr_scheduler()
        val_flag = False

        if wandb_flag:
            wandb.log({'lr': self.optimizer.param_groups[0]["lr"]})

        for epoch in range(resume_epoch + 1, self.epochs + 1):

            # training
            train_output = self._train(epoch, wandb_flag=wandb_flag) 
            if wandb_flag:
                wandb.log({'train_loss': train_output, 'epoch': epoch})
                wandb.log({'lr': self.optimizer.param_groups[0]["lr"]})

            # validation
            if epoch % self.valid_freq == 0 or epoch in [1, self.epochs]:

                if self.evaluator is not None:
                    val_flag = True
                    viz = False
                    if wandb_flag: viz = True
                    self._prepare_evaluator('validation', epoch)
                    val_output = self.evaluator.evaluate(returns=validate_on, viz=viz)
                    print(f'{self.evaluator.header} {validate_on}: {val_output:.4f}')

                    if wandb_flag:
                        wandb.log({validate_on: val_output, 'epoch': epoch})

                elif self.val_dataloader is not None:
                    val_flag = True
                    val_output = self.evaluate(epoch, wandb_flag=wandb_flag, returns=validate_on)
                    if wandb_flag:
                        wandb.log({'val_loss': val_output, 'epoch': epoch})
                
                # save checkpoint(s)
                if val_flag and checkpoints =='best' and self._is_best(val_output, mode = select):
                    print('Best model saved - Epoch {} - Validation value: {:.6f}'.format(epoch, val_output))
                    self._save_checkpoint(epoch, checkpoints)
                elif checkpoints == 'all':
                    self._save_checkpoint(epoch, checkpoints)
            
            self._save_checkpoint(epoch, 'latest')

            # scheduler
            if lr_scheduler is not None:
                if self.auto_lr_flag:
                    if 'val_output' in locals():
                        lr_scheduler.step(val_output)
                    else:
                        lr_scheduler.step(self.best_val)
                else:
                    lr_scheduler.step()
            
            # adaloss
            if self.adaloss is not None:
                self.adaloss.step()
                self.train_dataloader.dataset.load_end_param(self.adaparam, self.adaloss.param)
                self.train_dataloader.dataset.update_end_transforms()
                self.val_dataloader.dataset.end_params = self.train_dataloader.dataset.end_params
                self.val_dataloader.dataset.update_end_transforms()
        
        if wandb_flag:
            wandb.run.summary['best_validation'] = self.best_val
            wandb.run.finish()

        return self.model
    
    @torch.no_grad()
    def evaluate(self, epoch: int, reduction: str = 'mean', wandb_flag: bool = False, returns: str = 'all') -> float:
        
        self.model.eval()

        header = '[VALIDATION] - Epoch: [{}]'.format(epoch)

        batches_losses = []

        for i, (images, targets) in enumerate(self.val_logger.log_every(self.val_dataloader, self.print_freq, header)):

            images, targets = self.prepare_data(images, targets)

            output, loss_dict = self.model(images, targets)

            losses = sum(loss for loss in loss_dict.values())
            if returns != 'all':
                losses = loss_dict[returns]

            loss_dict_reduced = reduce_dict(loss_dict)
            losses_reduced = sum(loss for loss in loss_dict_reduced.values())

            self.val_logger.update(loss=losses_reduced, **loss_dict_reduced)

            batches_losses.append(losses)

            if wandb_flag and self.vizual_fn is not None:
                if (i % self.print_freq == 0 or i == len(self.val_dataloader) - 1):
                    fig = self._vizual(image = images, target = targets, output = output)
                    wandb.log({'validation_vizuals': fig})
        
        batches_losses = torch.stack(batches_losses)
        
        if reduction == 'mean':
            out = torch.mean(batches_losses).item()
            print(f'{header} mean loss: {out:.4f}')

            return out
        
        elif reduction == 'sum':
            out = torch.sum(batches_losses).item()
            print(f'{header} sum loss: {out:.4f}')

            return out

    def _train(
        self, 
        epoch: int, 
        warmup_iters: Optional[int] = None, 
        wandb_flag: bool = False
        ) -> torch.Tensor:
        ''' Training method '''

        self.model.train()

        self.train_logger.add_meter('lr', SmoothedValue(window_size=1, fmt='{value:.6f}'))
        header = '[TRAINING] - Epoch: [{}]'.format(epoch)

        if warmup_iters is not None and epoch == 1:
            self.start_lr_scheduler = self._warmup_lr_scheduler(
                min(warmup_iters, len(self.train_dataloader)-1), 
                1. / warmup_iters
                )

        batches_losses = []

        for images, targets in self.train_logger.log_every(self.train_dataloader, self.print_freq, header):

            images, targets = self.prepare_data(images, targets)

            self.optimizer.zero_grad()

            loss_dict = self.model(images, targets)

            if wandb_flag:
                wandb.log(loss_dict)

            self.losses = sum(loss for loss in loss_dict.values())
            batches_losses.append(self.losses.detach())

            loss_dict_reduced = reduce_dict(loss_dict)
            losses_reduced = sum(loss for loss in loss_dict_reduced.values())

            loss_value = losses_reduced.item()

            if not math.isfinite(loss_value):
                print("Loss is {}, stopping training".format(loss_value))
                print(loss_dict_reduced)
                sys.exit(1)

            self.losses.backward()
            self.optimizer.step()

            if self.adaloss is not None:
                self.adaloss.feed(self.losses)

            if warmup_iters is not None and epoch == 1:
                self.start_lr_scheduler.step()

            self.train_logger.update(loss=losses_reduced, **loss_dict_reduced)
            self.train_logger.update(lr=self.optimizer.param_groups[0]["lr"])
        
        batches_losses = torch.stack(batches_losses)

        out = torch.mean(batches_losses).item()
        print(f'{header} mean loss: {out:.4f}')

        return out
    
    def _warmup_lr_scheduler(self, warmup_iters: int, warmup_factor: float):
        ''' Method to make a warmup lr scheduler '''

        def warmup_func(x):
            if x >= warmup_iters:
                return 1
            alpha = float(x) / warmup_iters
            return warmup_factor * (1 - alpha) + alpha

        return torch.optim.lr_scheduler.LambdaLR(self.optimizer, warmup_func)
    
    def _lr_scheduler(self):
        ''' Method to make the lr scheduler '''

        if self.auto_lr is True:
            return torch.optim.lr_scheduler.ReduceLROnPlateau(self.optimizer)

        elif isinstance(self.auto_lr, dict):
            return torch.optim.lr_scheduler.ReduceLROnPlateau(self.optimizer, **self.auto_lr)

        elif self.lr_milestones is not None:
            return torch.optim.lr_scheduler.MultiStepLR(self.optimizer, self.lr_milestones)
        
        else:
            return None
    
    def _prepare_evaluator(self, filename: str, epoch: int) -> None:
        ''' Evaluate the epoch model '''

        if self.evaluator is not None:
            self.evaluator.model = self.model
            self.evaluator.logs_filename = filename
            self.evaluator.header = '[{}] - Epoch: [{}]'.format(filename.upper(),epoch)
    
    def _is_best(self, val_output: float, mode: str = 'min') -> bool:
        ''' Method to determine the best model for saving checkpoint '''
        
        if mode == 'min':
            if val_output < self.best_val:
                self.best_val = val_output
                return True
            else:
                return False
        
        elif mode =='max':
            if val_output > self.best_val:
                self.best_val = val_output
                return True
            else:
                return False
    
    def _save_checkpoint(self, epoch: int, mode: str) -> None:
        ''' Method to save checkpoints '''

        check_dir = self.work_dir

        if mode == 'all':
            outpath = os.path.join(check_dir,f'epoch_{epoch}.pth')
        elif mode == 'best':
            outpath = os.path.join(check_dir,'best_model.pth')
        elif mode == 'latest':
            outpath = os.path.join(check_dir,'latest_model.pth')

        torch.save({
            'epoch': epoch,
            'model_state_dict': self.model.state_dict(),
            'optimizer_state_dict': self.optimizer.state_dict(),
            'loss': self.losses ,
            'best_val': self.best_val
            }, outpath)
    
    def _vizual(self, image: Any, target: Any, output: Any):
        fig = self.vizual_fn(image=image, target=target, output=output)
        return fig

@TRAINERS.register()
class FasterRCNNTrainer(Trainer):
    ''' Class for training a Faster-RCNN model '''

    def prepare_data(self, images, targets) -> tuple:

        images = list(image.to(self.device) for image in images)
            
        targets = [{k: v.to(self.device) for k, v in t.items() if torch.is_tensor(v)} 
                            for t in targets]

        return images, targets<|MERGE_RESOLUTION|>--- conflicted
+++ resolved
@@ -7,11 +7,7 @@
 
     Please contact the author Alexandre Delplanque (alexandre.delplanque@uliege.be) for any questions.
 
-<<<<<<< HEAD
     Last modification: March 18, 2024
-=======
-    Last modification: November 30, 2023
->>>>>>> d6b3ffba
     """
 __author__ = "Alexandre Delplanque"
 __license__ = "MIT License"
